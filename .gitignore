--- conflicted
+++ resolved
@@ -24,10 +24,6 @@
 
 # idea
 .idea
-<<<<<<< HEAD
-.venv
-venv/
-=======
 
 # misc
 .DS_Store
@@ -67,5 +63,4 @@
 .yarn
 .turbo
 
-web/test-results/*
->>>>>>> 28187686
+web/test-results/*