--- conflicted
+++ resolved
@@ -28,7 +28,6 @@
    </a>
 </p>
 
-<<<<<<< HEAD
 <h3 align="center">
 Rhobots Studio – Fine-Tune. Evaluate. Deploy. All in One Open Platform.
 </h3>
@@ -42,63 +41,6 @@
 ### Self-Host Rhobots Studio
 
 Run Rhobots Studio on your own machine in 5 minutes using Docker Compose.
-=======
-<h1 align="center">
-RHStudio – Fine-Tune. Evaluate. Deploy. All in One Open Platform.
-</h1>
-
-RHStudio is a comprehensive, open-source platform for the complete Large Language Model (LLM) lifecycle. From data preparation and model fine-tuning to evaluation and deployment, RHStudio provides a unified interface that simplifies and accelerates AI development workflows.
-
-Whether you're a researcher experimenting with new models, a developer building AI applications, or an enterprise deploying production systems, RHStudio offers the tools and infrastructure you need.
-
-## 🚀 Key Features
-
-### 🎯 **Complete LLM Lifecycle Management**
-- **Data Preparation**: Upload, validate, and manage training datasets (CSV, JSON, JSONL)
-- **Model Fine-Tuning**: Advanced LoRA-based fine-tuning with real-time monitoring
-- **Model Evaluation**: Comprehensive evaluation framework with custom metrics
-- **Model Deployment**: Production-ready deployment with monitoring and scaling
-- **Chat Interface**: Interactive chat with fine-tuned models
->>>>>>> 6d6f5ae1
-
-### 🔧 **Advanced Training Capabilities**
-- **Multiple Model Support**: Hugging Face models, local models, and custom architectures
-- **LoRA Fine-Tuning**: Memory-efficient training with Low-Rank Adaptation
-- **Quantization Support**: 4-bit and 8-bit quantization for memory optimization
-- **Real-time Monitoring**: Live training metrics, loss curves, and system monitoring
-- **Session Management**: Persistent training sessions with full artifact storage
-
-### 📊 **Comprehensive Evaluation**
-- **Automated Evaluation**: Batch processing with configurable parameters
-- **Custom Metrics**: Support for custom evaluation frameworks
-- **Performance Analysis**: Detailed metrics and comparison tools
-- **Result Export**: Export evaluation results in multiple formats
-
-### 🌐 **Production Deployment**
-- **Model Serving**: High-performance model serving with vLLM
-- **Auto-scaling**: Dynamic scaling based on demand
-- **Load Balancing**: Nginx-based load balancing for high availability
-- **Monitoring**: Real-time performance and health monitoring
-
-### 🎨 **Modern Web Interface**
-- **Responsive Design**: Modern React-based UI with Tailwind CSS
-- **Real-time Updates**: WebSocket-based live updates
-- **Dark/Light Mode**: Customizable themes
-- **Interactive Charts**: Real-time training and evaluation visualizations
-
-## 📦 Quick Start
-
-### Prerequisites
-
-- **Docker & Docker Compose**: For containerized deployment
-- **Node.js 24+**: For web interface development
-- **Python 3.8+**: For core backend services
-- **NVIDIA GPU**: Recommended for model training and inference
-- **8GB+ RAM**: Minimum system requirements
-
-### 🐳 Deploy with Docker (Recommended)
-
-Get RHStudio running in 5 minutes:
 
 ```bash
 # Clone the repository
